version: '3.7'

services:
  orion-api:
    container_name: orion-api
    image: orion-api:dev
    build:
      context: .
      target: development
    volumes:
      - .:/app
      - /app/node_modules
    ports:
      - 4444:4444
    command: npm run start:dev
    environment:
      ACCESS_TOKEN_SECRET: 4653fded569e817a85b3ca12f6245d316b1c483844a3b2719f903b7545b29aca
      REFRESH_TOKEN_SECRET: e3e2d32def52e4df67a9a38addd697d49318b5b04b3aca69efe119d5a013d5c0
      NODE_ENV: development
      SERVER_PORT: 4444
      DB_DATABASE: orion
      DB_CONNECTION_STRING: mysql://orion_root:j5m966qp7jiypfda@orion-mysql:3306
      CLIENT_URL: https://matheus-yudi-newrizon.github.io/review-reveal-web
<<<<<<< HEAD
      EMAIL_SERVICE: gmail
      EMAIL_USERNAME: bellatriximdb@gmail.com
      EMAIL_PASSWORD: ttul nlfm faec svhf
      MOVIE_REVIEW_KEYWORD: "review"
=======
      EMAIL_SERVICE: outlook
      EMAIL_USERNAME: bellatriximdb@outlook.com
      EMAIL_PASSWORD: Bell@trix2023
>>>>>>> 01da7c98
    networks:
      - orion-connect

  orion-mysql:
    container_name: orion-mysql
    image: mysql
    environment:
      MYSQL_USER: orion_root
      MYSQL_PASSWORD: j5m966qp7jiypfda
      MYSQL_ROOT_PASSWORD: m45ug42qkr5pdzbb
      MYSQL_DATABASE: orion
    ports:
      - 3306:3306
    volumes:
      - ~/docker/volumes/OrionApi_MySQL:/var/lib/mysql
    networks:
      - orion-connect
    logging:
      driver: none

networks:
  orion-connect:
    driver: bridge<|MERGE_RESOLUTION|>--- conflicted
+++ resolved
@@ -21,16 +21,10 @@
       DB_DATABASE: orion
       DB_CONNECTION_STRING: mysql://orion_root:j5m966qp7jiypfda@orion-mysql:3306
       CLIENT_URL: https://matheus-yudi-newrizon.github.io/review-reveal-web
-<<<<<<< HEAD
-      EMAIL_SERVICE: gmail
-      EMAIL_USERNAME: bellatriximdb@gmail.com
-      EMAIL_PASSWORD: ttul nlfm faec svhf
-      MOVIE_REVIEW_KEYWORD: "review"
-=======
+      MOVIE_REVIEW_KEYWORD: review
       EMAIL_SERVICE: outlook
       EMAIL_USERNAME: bellatriximdb@outlook.com
       EMAIL_PASSWORD: Bell@trix2023
->>>>>>> 01da7c98
     networks:
       - orion-connect
 
