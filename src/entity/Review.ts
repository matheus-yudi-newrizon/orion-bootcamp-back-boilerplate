--- conflicted
+++ resolved
@@ -1,9 +1,5 @@
-<<<<<<< HEAD
-import { Column, Entity, ManyToOne, PrimaryColumn } from 'typeorm';
-=======
-import { Column, Entity, ManyToOne, OneToMany, PrimaryGeneratedColumn } from 'typeorm';
+import { Column, Entity, ManyToOne, OneToMany, PrimaryColumn } from 'typeorm';
 import { GameReview } from './GameReview';
->>>>>>> 2de545ee
 import { Movie } from './Movie';
 
 @Entity()
