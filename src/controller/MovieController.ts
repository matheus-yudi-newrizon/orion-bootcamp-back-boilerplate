--- conflicted
+++ resolved
@@ -2,13 +2,10 @@
 import { JwtPayload } from 'jsonwebtoken';
 import { Service as Controller } from 'typedi';
 import { MovieDTO } from '../dto';
-<<<<<<< HEAD
-import { BusinessException, RequiredFieldException, InsufficientLengthException } from '../exception';
-=======
 import { BusinessException } from '../exception';
->>>>>>> 34933d23
 import { IControllerResponse, ICustomRequest } from '../interface';
 import { MovieService } from '../service';
+import { RequiredFieldException } from '../exception';
 
 @Controller()
 export class MovieController {
