--- conflicted
+++ resolved
@@ -133,28 +133,6 @@
    *               rememberMe: true
    *     responses:
    *       '200':
-<<<<<<< HEAD
-   *         description: Returns a JWT if successful login.
-   *         content:
-   *           application/json:
-   *             schema:
-   *               type: object
-   *               properties:
-   *                 success:
-   *                   type: boolean
-   *                 message:
-   *                   type: string
-   *                 data:
-   *                   type: object
-   *                   properties:
-   *                     token:
-   *                       type: string
-   *               example:
-   *                 success: true
-   *                 message: 'Successful login.'
-   *                 data:
-   *                   token: 'ajvn234897!#$JAKSPL(*)&'
-=======
    *         description: >
    *           Return a JWT refresh token in a cookie named refreshToken if rememberMe is true.
    *           If successfully login, return the JWT access token and the user active game
@@ -171,13 +149,12 @@
    *               success: true
    *               message: 'Successful login.'
    *               data:
-   *                 accessToken: 'eyJhbGciOiJIUzI1NiIsInR5cCI6IkpXVCJ9.eyJpZCI6MTE2LCJlbWFpbCI6Im9yaW9uLmJvb3RjYW1wQGVtYWlsLmNvbSIsImlhdCI6MTcwMDc1MDUyOX0.Ly8x6f0KOTiW_VmCbYa0b6ejKi4dF8dGydT4VFKj4oo'
+   *                 token: 'eyJhbGciOiJIUzI1NiIsInR5cCI6IkpXVCJ9.eyJpZCI6MTE2LCJlbWFpbCI6Im9yaW9uLmJvb3RjYW1wQGVtYWlsLmNvbSIsImlhdCI6MTcwMDc1MDUyOX0.Ly8x6f0KOTiW_VmCbYa0b6ejKi4dF8dGydT4VFKj4oo'
    *                 game:
    *                   lives: 3
    *                   record: 40
    *                   combo: 9
    *                   isActive: true
->>>>>>> ccd0f53c
    *       '400':
    *         description: Returns RequiredFieldException.
    *         content:
@@ -322,20 +299,10 @@
   /**
    * @swagger
    * /auth/reset-password:
-<<<<<<< HEAD
    *   post:
-   *     summary: Reset user password.
-   *     tags: [Reset password]
-   *     consumes:
-   *       - application/json
-   *     produces:
-   *       - application/json
-=======
-   *   put:
    *     tags:
    *       - auth
-   *     summary: Reset user password
->>>>>>> ccd0f53c
+   *     summary: Reset user password.
    *     requestBody:
    *       required: true
    *       content:
