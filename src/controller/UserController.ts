--- conflicted
+++ resolved
@@ -19,7 +19,7 @@
    *       - application/json
    *     responses:
    *       '201':
-   *           description: Returns the user created in database.
+   *           description: Returns the user created in the database.
    *           content:
    *             application/json:
    *               schema:
@@ -57,10 +57,6 @@
   static async signup(req: Request, res: Response): Promise<void> {
     const result: IControllerResponse<UserResponseDTO> = {} as IControllerResponse<UserResponseDTO>;
 
-<<<<<<< HEAD
-  static async signup(req: Request, res: Response) {
-=======
->>>>>>> ae9a39cd
     try {
       const { email, password, confirmPassword } = req.body;
 
@@ -88,6 +84,4 @@
       }
     }
   }
-}
-
-export default UserController;+}