import { Request, Response } from 'express';
<<<<<<< HEAD
import { UserService } from '../service/UserService';
import { UserRequestValidator } from '../validation/UserRequestValidator';
import { RequiredFieldException } from '../exception/RequiredFieldException';
=======
import { UserService } from 'service/UserService';
>>>>>>> fc793e2d

/**
 * Controller for the user registration route.
 */
export class UserController {

  async signup(req: Request, res: Response) {
    try {
      const { email, password, confirmPassword } = req.body;
<<<<<<< HEAD

      if (!email) throw new RequiredFieldException('email');
      if (!password) throw new RequiredFieldException('password');
      if (!confirmPassword) throw new RequiredFieldException('confirmPassword');

      UserRequestValidator.validateUserEmail(email);
      UserRequestValidator.validateUserPassword(password, confirmPassword);

      const user = await UserService.createUser(email, password, confirmPassword);
      return res.status(201).json(user);
    } catch (error) {
      res.status(500).json({ error: error.message });
=======
  
      const newUser = await UserService.createUser(email, password, confirmPassword);
  
      res.status(201).json({ message: 'User created successfully', user: newUser });
    } catch (error) {
      if (error.statusCode) {
        res.status(error.statusCode).json({ error: 'Request processing error.', details: error.message });
      } else {
        res.status(500).json({ error: 'Internal server error.' });
      }
>>>>>>> fc793e2d
    }
    
  }

}

export default UserController;<|MERGE_RESOLUTION|>--- conflicted
+++ resolved
@@ -1,11 +1,7 @@
 import { Request, Response } from 'express';
-<<<<<<< HEAD
 import { UserService } from '../service/UserService';
 import { UserRequestValidator } from '../validation/UserRequestValidator';
 import { RequiredFieldException } from '../exception/RequiredFieldException';
-=======
-import { UserService } from 'service/UserService';
->>>>>>> fc793e2d
 
 /**
  * Controller for the user registration route.
@@ -15,7 +11,6 @@
   async signup(req: Request, res: Response) {
     try {
       const { email, password, confirmPassword } = req.body;
-<<<<<<< HEAD
 
       if (!email) throw new RequiredFieldException('email');
       if (!password) throw new RequiredFieldException('password');
@@ -24,12 +19,6 @@
       UserRequestValidator.validateUserEmail(email);
       UserRequestValidator.validateUserPassword(password, confirmPassword);
 
-      const user = await UserService.createUser(email, password, confirmPassword);
-      return res.status(201).json(user);
-    } catch (error) {
-      res.status(500).json({ error: error.message });
-=======
-  
       const newUser = await UserService.createUser(email, password, confirmPassword);
   
       res.status(201).json({ message: 'User created successfully', user: newUser });
@@ -39,7 +28,6 @@
       } else {
         res.status(500).json({ error: 'Internal server error.' });
       }
->>>>>>> fc793e2d
     }
     
   }
