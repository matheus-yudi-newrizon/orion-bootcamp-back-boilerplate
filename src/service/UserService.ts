--- conflicted
+++ resolved
@@ -43,7 +43,6 @@
   }
 
   /**
-<<<<<<< HEAD
    * Performs user login with the provided user data.
    *
    * @param userDTO - The user data including email and password.
@@ -64,7 +63,9 @@
     const token = JwtService.generateToken({ id: user.id, email: user.email }, expiresIn);
 
     return new LoginResponseDTO(user, token);
-=======
+  }
+
+  /**
    * Initiates a reset password flow. Finds user by email, generates a token and sends the recovery email.
    *
    * @param email - The user email.
@@ -104,6 +105,5 @@
         './template/ForgotPassword.handlebars'
       );
     }
->>>>>>> 55a0f528
   }
 }