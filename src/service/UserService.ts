--- conflicted
+++ resolved
@@ -4,12 +4,9 @@
 import { UserResponseDTO } from '../dto/UserResponseDTO';
 import { Token } from '../entity/Token';
 import { User } from '../entity/User';
-<<<<<<< HEAD
-import { InvalidJwtTokenException, UserAlreadyExistsException } from '../exception';
-=======
 import { UserAlreadyExistsException } from '../exception';
 import { AuthenticationFailedException } from '../exception/AuthenticationFailedException';
->>>>>>> ee944bd5
+import { PasswordChangeFailedException } from '../exception/PasswordChangeFailedException';
 import { IUserPostRequest } from '../interface/IUserPostRequest';
 import { TokenRepository } from '../repository/TokenRepository';
 import { UserRepository } from '../repository/UserRepository';
@@ -47,36 +44,6 @@
   }
 
   /**
-<<<<<<< HEAD
-   * Resets the user's password with a valid token.
-   *
-   * @param id - The id of the user resetting the password.
-   * @param newPassword - The new password the user desires.
-   * @param token - The token received via email.
-   *
-   * @returns A promise that resolves with the updated user.
-   * @throws {InvalidJwtTokenException} if the token is invalid.
-   */
-  public async resetPassword(id: number, newPassword: string, token: string): Promise<void> {
-    const tokenById: Token = await this.tokenRepository.findById(id);
-
-    if (!tokenById) throw new Error('token nao existe');
-
-    const expiresIn = tokenById.createdAt.getTime() + 1800000;
-    const currentTime: number = new Date().getTime();
-
-    const tokenValid = currentTime < expiresIn;
-    const tokenMatch = PasswordEncrypt.compare(token, tokenById.token);
-
-    if (!tokenMatch || !tokenValid) throw new Error('token invalido');
-
-    const newPasswordEncrypted: string = await PasswordEncrypt.encrypt(newPassword);
-    const user: User = tokenById.user;
-    user.password = newPasswordEncrypted;
-    await this.userRepository.save(user);
-
-    await this.tokenRepository.deleteById(id);
-=======
    * Performs user login with the provided user data.
    *
    * @param userDTO - The user data including email and password.
@@ -139,6 +106,36 @@
         './template/ForgotPassword.handlebars'
       );
     }
->>>>>>> ee944bd5
+  }
+
+  /**
+   * Resets the user's password with a valid token.
+   *
+   * @param id - The id of the user resetting the password.
+   * @param newPassword - The new password the user desires.
+   * @param token - The token received via email.
+   *
+   * @throws {PasswordChangeFailedException} if password change fails.
+   */
+  public async resetPassword(id: number, newPassword: string, token: string): Promise<void> {
+    const tokenById: Token = await this.tokenRepository.findById(id);
+
+    if (!tokenById) throw new PasswordChangeFailedException();
+
+    const expiresIn = tokenById.createdAt.getTime() + 1800000;
+    const currentTime: number = new Date().getTime();
+
+    const tokenValid = currentTime < expiresIn;
+    const tokenMatch = await PasswordEncrypt.compare(token, tokenById.token);
+
+    if (!tokenMatch || !tokenValid) throw new PasswordChangeFailedException();
+
+    const newPasswordEncrypted: string = await PasswordEncrypt.encrypt(newPassword);
+
+    const user: User = await this.userRepository.getById(id);
+    user.password = newPasswordEncrypted;
+    await this.userRepository.save(user);
+
+    await this.tokenRepository.deleteById(id);
   }
 }