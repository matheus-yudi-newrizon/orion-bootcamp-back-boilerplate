--- conflicted
+++ resolved
@@ -1,9 +1,5 @@
-<<<<<<< HEAD
 import { GameResponseDTO, GameReviewResponseDTO, LoginResponseDTO, MovieDTO, ReviewDTO, UserResponseDTO } from '../../src/dto';
-=======
 import { NextFunction, Request, Response } from 'express';
-import { GameResponseDTO, GameReviewResponseDTO, LoginResponseDTO, UserResponseDTO } from '../../src/dto';
->>>>>>> 4511e5ff
 import { Game, GameReview, Movie, Review, Token, User } from '../../src/entity';
 import { IGameAnswerRequest, IUserPostRequest } from '../../src/interface';
 
@@ -355,7 +351,6 @@
   }
 
   /**
-<<<<<<< HEAD
    * Generates a mock of review response DTO.
    *
    * @returns A ReviewDTO with the mocked data.
@@ -364,7 +359,8 @@
     const review: Review = this.reviewData();
 
     return new ReviewDTO(review);
-=======
+    
+  /**
    * Generates a mock of request.
    *
    * @returns A Partial Request.
@@ -398,6 +394,5 @@
    */
   public nextFunction(): NextFunction {
     return jest.fn();
->>>>>>> 4511e5ff
   }
 }